(*
 * Copyright (c) 2011 Anil Madhavapeddy <anil@recoil.org>
 *
 * Permission to use, copy, modify, and distribute this software for any
 * purpose with or without fee is hereby granted, provided that the above
 * copyright notice and this permission notice appear in all copies.
 *
 * THE SOFTWARE IS PROVIDED "AS IS" AND THE AUTHOR DISCLAIMS ALL WARRANTIES
 * WITH REGARD TO THIS SOFTWARE INCLUDING ALL IMPLIED WARRANTIES OF
 * MERCHANTABILITY AND FITNESS. IN NO EVENT SHALL THE AUTHOR BE LIABLE FOR
 * ANY SPECIAL, DIRECT, INDIRECT, OR CONSEQUENTIAL DAMAGES OR ANY DAMAGES
 * WHATSOEVER RESULTING FROM LOSS OF USE, DATA OR PROFITS, WHETHER IN AN
 * ACTION OF CONTRACT, NEGLIGENCE OR OTHER TORTIOUS ACTION, ARISING OUT OF
 * OR IN CONNECTION WITH THE USE OR PERFORMANCE OF THIS SOFTWARE.
 *)

(* The manager process binds application ports to interfaces, and
   will eventually deal with load balancing and route determination
   (e.g. if a remote target is on the same host, swap to shared memory *)

open Nettypes
exception Error of string

type config = [ `DHCP | `IPv4 of ipv4_addr * ipv4_addr * ipv4_addr list ]

type id = OS.Netif.id
type interface
type t
val get_netif: interface -> Ethif.t

val plug: t -> id -> OS.Netif.t -> unit Lwt.t
val unplug: t -> id -> unit

val configure: interface -> config -> unit Lwt.t
 
val create : (t -> interface -> id -> unit Lwt.t) -> unit Lwt.t

<<<<<<< HEAD
val set_promiscuous: t -> id -> (id -> Cstruct.buf -> unit Lwt.t) ->
  unit                                                              
=======
val set_promiscuous: t -> id -> (id -> Cstruct.buf -> unit Lwt.t) -> unit                                                              
>>>>>>> 93dfcb05
val inject_packet : t -> id -> Cstruct.buf -> unit Lwt.t            

val tcpv4_of_addr : t -> ipv4_addr option -> Tcp.Pcb.t list
val udpv4_of_addr : t -> ipv4_addr option -> Udp.t list
val ipv4_of_interface : interface -> Ipv4.t
val get_intf : interface -> string

val get_intf_name : t -> id -> string 
<<<<<<< HEAD
val get_intf_mac : t -> id -> string  
=======
val get_intf_mac : t -> id -> ethernet_mac
>>>>>>> 93dfcb05
<|MERGE_RESOLUTION|>--- conflicted
+++ resolved
@@ -35,12 +35,7 @@
  
 val create : (t -> interface -> id -> unit Lwt.t) -> unit Lwt.t
 
-<<<<<<< HEAD
-val set_promiscuous: t -> id -> (id -> Cstruct.buf -> unit Lwt.t) ->
-  unit                                                              
-=======
 val set_promiscuous: t -> id -> (id -> Cstruct.buf -> unit Lwt.t) -> unit                                                              
->>>>>>> 93dfcb05
 val inject_packet : t -> id -> Cstruct.buf -> unit Lwt.t            
 
 val tcpv4_of_addr : t -> ipv4_addr option -> Tcp.Pcb.t list
@@ -49,8 +44,4 @@
 val get_intf : interface -> string
 
 val get_intf_name : t -> id -> string 
-<<<<<<< HEAD
-val get_intf_mac : t -> id -> string  
-=======
-val get_intf_mac : t -> id -> ethernet_mac
->>>>>>> 93dfcb05
+val get_intf_mac : t -> id -> ethernet_mac