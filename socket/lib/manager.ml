(*
 * Copyright (c) 2011 Anil Madhavapeddy <anil@recoil.org>
 *
 * Permission to use, copy, modify, and distribute this software for any
 * purpose with or without fee is hereby granted, provided that the above
 * copyright notice and this permission notice appear in all copies.
 *
 * THE SOFTWARE IS PROVIDED "AS IS" AND THE AUTHOR DISCLAIMS ALL WARRANTIES
 * WITH REGARD TO THIS SOFTWARE INCLUDING ALL IMPLIED WARRANTIES OF
 * MERCHANTABILITY AND FITNESS. IN NO EVENT SHALL THE AUTHOR BE LIABLE FOR
 * ANY SPECIAL, DIRECT, INDIRECT, OR CONSEQUENTIAL DAMAGES OR ANY DAMAGES
 * WHATSOEVER RESULTING FROM LOSS OF USE, DATA OR PROFITS, WHETHER IN AN
 * ACTION OF CONTRACT, NEGLIGENCE OR OTHER TORTIOUS ACTION, ARISING OUT OF
 * OR IN CONNECTION WITH THE USE OR PERFORMANCE OF THIS SOFTWARE.
 *)

(* The manager process binds application ports to interfaces, and
   will eventually deal with load balancing and route determination
   (e.g. if a remote target is on the same host, swap to shared memory *)

open Lwt
open Nettypes
open Printf

type id = string
type config = [ `DHCP | `IPv4 of ipv4_addr * ipv4_addr * ipv4_addr list ]

(* Interfaces are a NOOP for the moment, as we depend on them being
   configured externally *)
type interface = unit
let configure () config = return ()

type t = {
  udpv4: Lwt_unix.file_descr;
  udpv4_listen_ports: ((ipv4_addr option * int), Lwt_unix.file_descr) Hashtbl.t;
}

let get_intf intf = 
   ""

(* Enumerate interfaces and manage the protocol threads *)
<<<<<<< HEAD
let create ?(devs=1) listener =
=======
let create ?(devs=1) ?(attached=[])  listener =
>>>>>>> c94f8ddb
  let open Lwt_unix in
  let udpv4 = socket PF_INET SOCK_DGRAM 0 in
  let udpv4_listen_ports = Hashtbl.create 7 in
  let t = { udpv4; udpv4_listen_ports } in
  listener t () ""

let get_udpv4 t =
  t.udpv4

(* TODO: sort out cleanup of fds *)
let register_udpv4_listener mgr src fd =
  Hashtbl.add mgr.udpv4_listen_ports src fd

let get_udpv4_listener mgr (addr,port) =
  try
    return (Hashtbl.find mgr.udpv4_listen_ports (addr,port))
  with Not_found -> begin
    let open Lwt_unix in
    let fd = socket PF_INET SOCK_DGRAM 0 in
    let addr' = match addr with None -> ipv4_blank |Some x -> x in
    bind fd (ADDR_INET (addr',port));
    register_udpv4_listener mgr (addr,port) fd;
    return fd
  end

let attach t id =
  failwith "Socket mirage doesn't support interface attahcment"
let detach t id =
  failwith "Socket mirage doesn't support interface detahcment"
let inject_packet t id buf =                            
  failwith "Socket mirage doesn't support packet injection"
let get_intf_name t id =                           
  failwith "Socket mirage doesn't support dev name"
  
let get_intf_mac t id =                            
  failwith "Socket mirage doesn't support dev mac address"
  
let set_promiscuous t id f =                       
  failwith "Socket mirage doesn't support dev promiscuous mode"<|MERGE_RESOLUTION|>--- conflicted
+++ resolved
@@ -39,11 +39,7 @@
    ""
 
 (* Enumerate interfaces and manage the protocol threads *)
-<<<<<<< HEAD
-let create ?(devs=1) listener =
-=======
 let create ?(devs=1) ?(attached=[])  listener =
->>>>>>> c94f8ddb
   let open Lwt_unix in
   let udpv4 = socket PF_INET SOCK_DGRAM 0 in
   let udpv4_listen_ports = Hashtbl.create 7 in
