(*
 * Copyright (c) 2011 Anil Madhavapeddy <anil@recoil.org>
 *
 * Permission to use, copy, modify, and distribute this software for any
 * purpose with or without fee is hereby granted, provided that the above
 * copyright notice and this permission notice appear in all copies.
 *
 * THE SOFTWARE IS PROVIDED "AS IS" AND THE AUTHOR DISCLAIMS ALL WARRANTIES
 * WITH REGARD TO THIS SOFTWARE INCLUDING ALL IMPLIED WARRANTIES OF
 * MERCHANTABILITY AND FITNESS. IN NO EVENT SHALL THE AUTHOR BE LIABLE FOR
 * ANY SPECIAL, DIRECT, INDIRECT, OR CONSEQUENTIAL DAMAGES OR ANY DAMAGES
 * WHATSOEVER RESULTING FROM LOSS OF USE, DATA OR PROFITS, WHETHER IN AN
 * ACTION OF CONTRACT, NEGLIGENCE OR OTHER TORTIOUS ACTION, ARISING OUT OF
 * OR IN CONNECTION WITH THE USE OR PERFORMANCE OF THIS SOFTWARE.
 *)

open Nettypes

type t
type interface
type id
<<<<<<< HEAD
val create : ?devs:int -> (t -> interface -> id -> unit Lwt.t) -> unit Lwt.t
=======
val create :  ?devs:int -> ?attached:(string list) ->
  (t -> interface -> id -> unit Lwt.t) -> unit Lwt.t

val attach: t -> string -> bool Lwt.t
val detach: t -> string -> bool Lwt.t
>>>>>>> c94f8ddb

type config = [ `DHCP | `IPv4 of ipv4_addr * ipv4_addr * ipv4_addr list ]
val configure: interface -> config -> unit Lwt.t

val get_udpv4 : t -> Lwt_unix.file_descr
val register_udpv4_listener : t -> ipv4_addr option * int -> Lwt_unix.file_descr -> unit
val get_udpv4_listener : t -> ipv4_addr option * int -> Lwt_unix.file_descr Lwt.t
val get_intf : interface -> string

val set_promiscuous: t -> id -> (id -> Cstruct.buf -> unit Lwt.t) ->
  unit                                                              
val inject_packet : t -> id -> Cstruct.buf -> unit Lwt.t            
val get_intf_name : t -> id -> string 
val get_intf_mac : t -> id -> ethernet_mac  
<|MERGE_RESOLUTION|>--- conflicted
+++ resolved
@@ -19,15 +19,11 @@
 type t
 type interface
 type id
-<<<<<<< HEAD
-val create : ?devs:int -> (t -> interface -> id -> unit Lwt.t) -> unit Lwt.t
-=======
 val create :  ?devs:int -> ?attached:(string list) ->
   (t -> interface -> id -> unit Lwt.t) -> unit Lwt.t
 
 val attach: t -> string -> bool Lwt.t
 val detach: t -> string -> bool Lwt.t
->>>>>>> c94f8ddb
 
 type config = [ `DHCP | `IPv4 of ipv4_addr * ipv4_addr * ipv4_addr list ]
 val configure: interface -> config -> unit Lwt.t
